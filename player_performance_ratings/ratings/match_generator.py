--- conflicted
+++ resolved
@@ -82,10 +82,6 @@
     validate_sorting(df=df, column_names=column_names)
 
     col_names = column_names
-<<<<<<< HEAD
-    df[col_names.start_date] = pd.to_datetime(pd.to_datetime(df[col_names.start_date]), format='%Y-%m-%d %H:%M:%S')
-=======
->>>>>>> f6892ab7
     try:
         df[col_names.start_date] = pd.to_datetime(
             df[col_names.start_date], format="%Y-%m-%d %H:%M:%S"
