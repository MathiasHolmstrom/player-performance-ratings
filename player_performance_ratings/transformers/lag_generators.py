<<<<<<< HEAD
import time
from dataclasses import dataclass
from enum import Enum
=======
>>>>>>> f6892ab7
from typing import Optional, Union

import numpy as np
import pandas as pd
<<<<<<< HEAD
import polars as pl
from player_performance_ratings.predictor import GameTeamPredictor

from player_performance_ratings import ColumnNames
from player_performance_ratings.predictor._base import BasePredictor
from player_performance_ratings.transformers.base_transformer import BaseTransformer, BaseLagGenerator, \
    BaseLagGeneratorPolars
=======

from player_performance_ratings import ColumnNames
from player_performance_ratings.transformers.base_transformer import (
    BaseTransformer,
    BaseLagGenerator,
)
>>>>>>> f6892ab7
from player_performance_ratings.utils import validate_sorting


def create_output_column_by_game_group(
    data: pd.DataFrame,
    feature_name: str,
    weight_column: str,
    game_id: str,
    granularity: list[str],
) -> pd.DataFrame:
    if weight_column:
        data = data.assign(
            **{f"weighted_{feature_name}": data[feature_name] * data[weight_column]}
        )
        data = data.assign(
            **{
                "sum_weighted": data.groupby(granularity + [game_id])[
                    weight_column
                ].transform("sum")
            }
        )
        data = data.assign(
            **{feature_name: data[f"weighted_{feature_name}"] / data["sum_weighted"]}
        )
        data = data.groupby(granularity + [game_id])[feature_name].sum().reset_index()

    else:
        data = data.groupby(granularity + [game_id])[feature_name].mean().reset_index()
    return data


class LagTransformer(BaseLagGenerator):

    def __init__(
        self,
        features: list[str],
        lag_length: int,
        granularity: Optional[list[str]] = None,
        days_between_lags: Optional[list[int]] = None,
        future_lag: bool = False,
        prefix: str = "lag_",
        add_opponent: bool = False,
    ):
        """
        :param features. List of features to create lags for
        :param lag_length: Number of lags
        :param granularity: Columns to group by before lagging. E.g. player_id or [player_id, position].
            In the latter case it will get the lag for each player_id and position combination.
            Defaults to
        :param days_between_lags. Adds a column with the number of days between the lagged date and the current date.
        :param future_lag: If True, the lag will be calculated for the future instead of the past.
        :param prefix:
            Prefix for the new lag columns
        """

        super().__init__(
            features=features,
            add_opponent=add_opponent,
            prefix=prefix,
            iterations=[i for i in range(1, lag_length + 1)],
            granularity=granularity,
        )
        self.days_between_lags = days_between_lags or []
        for days_lag in self.days_between_lags:
            self._features_out.append(f"{prefix}{days_lag}_days_ago")

        self.lag_length = lag_length
        self.future_lag = future_lag
        self._df = None

    def generate_historical(
        self, df: pd.DataFrame, column_names: ColumnNames
    ) -> pd.DataFrame:
        """ """
        df = df.assign(is_future=0)
        self.column_names = column_names
        self.granularity = self.granularity or [self.column_names.player_id]
        validate_sorting(df=df, column_names=self.column_names)
        self._store_df(df)
        concat_df = self._generate_concat_df_with_feats(df)
        df = self._create_transformed_df(df=df, concat_df=concat_df)
        if "is_future" in df.columns:
            df = df.drop(columns="is_future")
        return df

    def generate_future(self, df: pd.DataFrame) -> pd.DataFrame:
        df = df.assign(is_future=1)
        concat_df = self._generate_concat_df_with_feats(df=df)
        transformed_df = concat_df[
            concat_df[self.column_names.match_id].isin(
                df[self.column_names.match_id].astype("str").unique().tolist()
            )
        ]
        transformed_future = self._generate_future_feats(
            transformed_df=transformed_df, ori_df=df
        )
        if "is_future" in transformed_future.columns:
            transformed_future = transformed_future.drop(columns="is_future")
        return transformed_future

    def _generate_concat_df_with_feats(self, df: pd.DataFrame) -> pd.DataFrame:

        if self._df is None:
            raise ValueError("fit_transform needs to be called before transform")

        if len(
            df.drop_duplicates(
                subset=[
                    self.column_names.player_id,
                    self.column_names.team_id,
                    self.column_names.match_id,
                ]
            )
        ) != len(df):
            raise ValueError(
                f"Duplicated rows in df. Df must be a unique combination of {self.column_names.player_id} and {self.column_names.update_match_id}"
            )

        concat_df = self._concat_df(df=df)

        if self.column_names.participation_weight:
            for feature in self.features:
                concat_df = concat_df.assign(
                    **{
                        feature: concat_df[feature]
                        * concat_df[self.column_names.participation_weight]
                    }
                )

        grouped = (
            concat_df.groupby(
                self.granularity
                + [self.column_names.update_match_id, self.column_names.start_date]
            )[self.features]
            .mean()
            .reset_index()
        )

        grouped = grouped.sort_values(
            [self.column_names.start_date, self.column_names.update_match_id]
        )

        for days_lag in self.days_between_lags:
            if self.future_lag:
                grouped["shifted_days"] = grouped.groupby(self.granularity)[
                    self.column_names.start_date
                ].shift(-days_lag)
                grouped[f"{self.prefix}{days_lag}_days_ago"] = (
                    pd.to_datetime(grouped["shifted_days"])
                    - pd.to_datetime(grouped[self.column_names.start_date])
                ).dt.days
            else:
                grouped["shifted_days"] = grouped.groupby(self.granularity)[
                    self.column_names.start_date
                ].shift(days_lag)
                grouped[f"{self.prefix}{days_lag}_days_ago"] = (
                    pd.to_datetime(grouped[self.column_names.start_date])
                    - pd.to_datetime(grouped["shifted_days"])
                ).dt.days

            grouped = grouped.drop(columns=["shifted_days"])

        for feature_name in self.features:
            for lag in range(1, self.lag_length + 1):
                output_column_name = f"{self.prefix}{lag}_{feature_name}"
                if output_column_name in concat_df.columns:
                    raise ValueError(
                        f"Column {output_column_name} already exists. Choose different prefix or ensure no duplication was performed"
                    )

        for feature_name in self.features:
            for lag in range(1, self.lag_length + 1):
                output_column_name = f"{self.prefix}{lag}_{feature_name}"
                if self.future_lag:
                    grouped = grouped.assign(
                        **{
                            output_column_name: grouped.groupby(self.granularity)[
                                feature_name
                            ].shift(-lag)
                        }
                    )
                else:
                    grouped = grouped.assign(
                        **{
                            output_column_name: grouped.groupby(self.granularity)[
                                feature_name
                            ].shift(lag)
                        }
                    )

        feats_out = []
        for feature_name in self.features:
            for lag in range(1, self.lag_length + 1):
                feats_out.append(f"{self.prefix}{lag}_{feature_name}")

        for days_lag in self.days_between_lags:
            feats_out.append(f"{self.prefix}{days_lag}_days_ago")

        concat_df = concat_df.merge(
            grouped[
                self.granularity
                + [
                    self.column_names.update_match_id,
                    self.column_names.start_date,
                    *feats_out,
                ]
            ],
            on=self.granularity
            + [self.column_names.update_match_id, self.column_names.start_date],
            how="left",
        )

        return concat_df

    @property
    def features_out(self) -> list[str]:
        return self._features_out


class RollingMeanTransformer(BaseLagGenerator):

    def __init__(
        self,
        features: list[str],
        window: int,
        granularity: Union[list[str], str] = None,
        add_opponent: bool = False,
        min_periods: int = 1,
        are_estimator_features=True,
        prefix: str = "rolling_mean_",
    ):
        """

        :param features:
            Features to create rolling mean for

        :param granularity:
            Columns to group by before rolling mean. E.g. player_id or [player_id, position].
             In the latter case it will get the rolling mean for each player_id and position combination.

        :param window:
            Window size for rolling mean, if 10 will calculate rolling mean over the prior 10 observations

        :param game_id:
            Column name of game_id.
            If there are more multiple rows per granularity per game_id and you want to add the rolling mean per game_id, set game_id
            This will calculate the mean of the features per game and the rolling mean will be calculated on that.

        :param weight_column:
            Only used if game_id is set.
            Will calculate weighted mean of the features per game and the rolling mean will be the prior weighted means.
            This is useful when working with partial game-data of different lengths.
            In that case it can beneficial to set the game-length as weight_colum.

        :param df: Optional parameter to pass in a dataframe to calculate the rolling mean on.
            If not passed in, it will use the dataframe passed in the transform method.
            This is useful if you want to calculate the rolling mean on a different dataframe than the one you want to transform.
            Will merge the two dataframes on game_id and granularity.

        :param prefix:
            Prefix for the new rolling mean columns
        """
        super().__init__(
            features=features,
            add_opponent=add_opponent,
            iterations=[window],
            prefix=prefix,
            granularity=granularity,
            are_estimator_features=are_estimator_features,
        )
        self.window = window
        self.min_periods = min_periods

    def generate_historical(
        self, df: pd.DataFrame, column_names: ColumnNames
    ) -> pd.DataFrame:
        df = df.assign(is_future=0)
        self.column_names = column_names
        self.granularity = self.granularity or [self.column_names.player_id]
        validate_sorting(df=df, column_names=self.column_names)
        self._store_df(df)
        concat_df = self._generate_concat_df_with_feats(df)
        df = self._create_transformed_df(df=df, concat_df=concat_df)
        if "is_future" in df.columns:
            df = df.drop(columns="is_future")
        return df

    def generate_future(self, df: pd.DataFrame) -> pd.DataFrame:
        df = df.assign(is_future=1)
        concat_df = self._generate_concat_df_with_feats(df=df)
        transformed_df = concat_df[
            concat_df[self.column_names.match_id].isin(
                df[self.column_names.match_id].astype("str").unique().tolist()
            )
        ]
        transformed_future = self._generate_future_feats(
            transformed_df=transformed_df, ori_df=df
        )
        if "is_future" in transformed_future.columns:
            transformed_future = transformed_future.drop(columns="is_future")
        return transformed_future

    def _generate_concat_df_with_feats(self, df: pd.DataFrame) -> pd.DataFrame:

        if self._df is None:
            raise ValueError("fit_transform needs to be called before transform")

        concat_df = self._concat_df(df)

        for feature_name in self.features:

            if self.column_names.participation_weight:
                concat_df = concat_df.assign(
                    **{
                        feature_name: concat_df[feature_name]
                        * concat_df[self.column_names.participation_weight]
                    }
                )

            output_column_name = f"{self.prefix}{self.window}_{feature_name}"
            if output_column_name in concat_df.columns:
                raise ValueError(
<<<<<<< HEAD
                    f'Column {output_column_name} already exists. Choose different prefix or ensure no duplication was performed')

            agg_dict = {feature_name: 'mean', self.column_names.start_date: 'first'}
            grp = concat_df.groupby(self.granularity + [self.column_names.update_match_id]).agg(
                agg_dict).reset_index()
            grp = grp[grp[self.column_names.start_date].notnull()]
            grp.sort_values(by=[self.column_names.start_date, self.column_names.update_match_id], inplace=True)

            grp = grp.assign(**{
                output_column_name: grp.groupby(self.granularity)[feature_name]
                             .transform(lambda x: x.shift().rolling(self.window, min_periods=self.min_periods).mean())
            })
=======
                    f"Column {output_column_name} already exists. Choose different prefix or ensure no duplication was performed"
                )

            agg_dict = {feature_name: "mean", self.column_names.start_date: "first"}
            grp = (
                concat_df.groupby(
                    self.granularity + [self.column_names.update_match_id]
                )
                .agg(agg_dict)
                .reset_index()
            )
            grp.sort_values(
                by=[self.column_names.start_date, self.column_names.update_match_id],
                inplace=True,
            )

            grp = grp.assign(
                **{
                    output_column_name: grp.groupby(self.granularity)[
                        feature_name
                    ].transform(
                        lambda x: x.shift()
                        .rolling(self.window, min_periods=self.min_periods)
                        .mean()
                    )
                }
            )
>>>>>>> f6892ab7

            concat_df = concat_df.merge(
                grp[
                    self.granularity
                    + [self.column_names.update_match_id, output_column_name]
                ],
                on=self.granularity + [self.column_names.update_match_id],
                how="left",
            )
            concat_df = concat_df.sort_values(
                by=[
                    self.column_names.start_date,
                    self.column_names.match_id,
                    self.column_names.team_id,
                    self.column_names.player_id,
                ]
            )

        feats_added = [f for f in self.features_out if f in concat_df.columns]

        concat_df[feats_added] = concat_df.groupby(self.granularity)[
            feats_added
        ].fillna(method="ffill")
        return concat_df

    @property
    def features_out(self) -> list[str]:
        return self._features_out


class RollingMeanDaysTransformer(BaseLagGenerator):

    def __init__(
        self,
        features: list[str],
        days: Union[int, list[int]],
        granularity: Union[list[str], str] = None,
        add_count: bool = False,
        add_opponent: bool = False,
        prefix: str = "rolling_mean_days_",
    ):
        self.days = days
        if isinstance(self.days, int):
            self.days = [self.days]
        super().__init__(
            features=features,
            iterations=[i for i in self.days],
            prefix=prefix,
            add_opponent=add_opponent,
            granularity=granularity,
        )

        self.add_count = add_count
        self._fitted_game_ids = []

        for day in self.days:
            if self.add_count:
                feature = f"{self.prefix}{day}_count"
                self._features_out.append(feature)
                self._entity_features.append(feature)

                if self.add_opponent:
                    self._features_out.append(f"{self.prefix}{day}_count_opponent")

    def generate_historical(
        self, df: pd.DataFrame, column_names: ColumnNames
    ) -> pd.DataFrame:
        df = df.assign(is_future=0)
        self.column_names = column_names
        self.granularity = self.granularity or [self.column_names.player_id]
        validate_sorting(df=df, column_names=self.column_names)
        self._store_df(df)
        concat_df = self._generate_concat_df_with_feats(df)
        transformed_df = self._create_transformed_df(df=df, concat_df=concat_df)

        if self.add_count:
            for day in self.days:
<<<<<<< HEAD
                transformed_df = transformed_df.assign(
                    **{f'{self.prefix}{day}_count': transformed_df[f'{self.prefix}{day}_count'].fillna(0)})
                if self.add_opponent:
                    transformed_df = transformed_df.assign(
                        **{f'{self.prefix}{day}_count_opponent': transformed_df[
                            f'{self.prefix}{day}_count_opponent'].fillna(0)})

        for c in [self.column_names.player_id, self.column_names.team_id, self.column_names.match_id]:
            transformed_df[c] = transformed_df[c].astype(df[c].dtype)
        return df.merge(transformed_df[[self.column_names.match_id, self.column_names.team_id, self.column_names.player_id, *self.features_out]],
                                    on=[self.column_names.match_id, self.column_names.team_id, self.column_names.player_id])
=======
                df = df.assign(
                    **{
                        f"{self.prefix}{day}_count": df[
                            f"{self.prefix}{day}_count"
                        ].fillna(0)
                    }
                )
                if self.add_opponent:
                    df = df.assign(
                        **{
                            f"{self.prefix}{day}_count_opponent": df[
                                f"{self.prefix}{day}_count_opponent"
                            ].fillna(0)
                        }
                    )
        if "is_future" in df.columns:
            df = df.drop(columns="is_future")
        return df
>>>>>>> f6892ab7

    def generate_future(self, df: pd.DataFrame) -> pd.DataFrame:
        df = df.assign(is_future=1)
        concat_df = self._generate_concat_df_with_feats(df=df)
        transformed_df = concat_df[
<<<<<<< HEAD
            concat_df[self.column_names.match_id].isin(df[self.column_names.match_id].astype('str').unique().tolist())]
        transformed_df = self._generate_future_feats(transformed_df=transformed_df, ori_df=df)
        for c in [self.column_names.player_id, self.column_names.team_id, self.column_names.match_id]:
            transformed_df[c] = transformed_df[c].astype(df[c].dtype)
        return df.merge(transformed_df[
                            [self.column_names.match_id, self.column_names.team_id, self.column_names.player_id,
                             *self.features_out]],
                        on=[self.column_names.match_id, self.column_names.team_id, self.column_names.player_id])

=======
            concat_df[self.column_names.match_id].isin(
                df[self.column_names.match_id].astype("str").unique().tolist()
            )
        ]
        transformed_future = self._generate_future_feats(
            transformed_df=transformed_df, ori_df=df
        )
        if "is_future" in transformed_future.columns:
            transformed_future = transformed_future.drop(columns="is_future")
        return transformed_future
>>>>>>> f6892ab7

    def _generate_concat_df_with_feats(self, df: pd.DataFrame) -> pd.DataFrame:
        if self._df is None:
            raise ValueError("fit_transform needs to be called before transform")

        concat_df = self._concat_df(df)

        for feature_name in self.features:

            if self.column_names.participation_weight:
                concat_df = concat_df.assign(
                    **{
                        feature_name: concat_df[feature_name]
                        * concat_df[self.column_names.participation_weight]
                    }
                )

        concat_df = concat_df.assign(
            **{"__date_day": lambda x: x[self.column_names.start_date].dt.date}
        )

        aggregations = {feature: "mean" for feature in self.features}
        aggregations["__date_day"] = "first"
        grouped = (
            concat_df.groupby([*self.granularity, self.column_names.update_match_id])
            .agg(aggregations)
            .reset_index()
        )
        count_feats = []
        for day in self.days:
            prefix_day = f"{self.prefix}{day}"
            if self.add_count:
                count_feats.append(f"{prefix_day}_count")
            grouped = self._add_rolling_feature(
                concat_df=grouped,
                day=day,
                granularity=self.granularity,
                prefix_day=prefix_day,
            )

        feats_created = [f for f in self.features_out if f in grouped.columns]
        concat_df = concat_df.merge(
            grouped[
                [*self.granularity, *feats_created, self.column_names.update_match_id]
            ],
            on=self.granularity + [self.column_names.update_match_id],
            how="left",
        )
        concat_df = concat_df.sort_values(
            by=[
                self.column_names.start_date,
                self.column_names.match_id,
                self.column_names.team_id,
                self.column_names.player_id,
            ]
        )
        return concat_df.drop(columns="__date_day")

    def _add_rolling_feature(
        self, concat_df: pd.DataFrame, day: int, granularity: list[str], prefix_day: str
    ):

        if len(granularity) > 1:
            granularity_concat = "__".join(granularity)
            temporary_str_df = concat_df[granularity].astype(str)
            concat_df[granularity_concat] = temporary_str_df.agg("__".join, axis=1)
        else:
            granularity_concat = granularity[0]

        concat_df["is_nan"] = concat_df[self.features[0]].isna().astype(float)

        df1 = (
            concat_df.groupby(["__date_day", granularity_concat])[
                [*self.features, "is_nan"]
            ]
            .agg(["sum", "size"])
            .unstack()
            .asfreq("d", fill_value=np.nan)
            .rolling(window=day, min_periods=1)
            .sum()
            .shift()
            .stack()
        )
        feats = []
        for feature_name in self.features:
            feats.append(f"{prefix_day}_{feature_name}_sum")
            feats.append(f"{prefix_day}_{feature_name}_count")

        df1.columns = feats + ["is_nan_sum", "is_nan_count"]
        for feature_name in self.features:
            df1[f"{prefix_day}_{feature_name}_count"] = (
                df1[f"{prefix_day}_{feature_name}_count"] - df1["is_nan_sum"]
            )
            df1[f"{prefix_day}_{feature_name}"] = df1[
                f"{prefix_day}_{feature_name}_sum"
            ] / (df1[f"{prefix_day}_{feature_name}_count"])

            df1.loc[
                df1[f"{prefix_day}_{feature_name}_count"] == 0,
                f"{prefix_day}_{feature_name}",
            ] = np.nan

        if self.add_count:
            df1[f"{prefix_day}_count"] = df1[f"{prefix_day}_{self.features[0]}_count"]
            df1 = df1.drop(
                columns=[
                    f"{prefix_day}_{feature_name}_count"
                    for feature_name in self.features
                ]
            )

        concat_df["__date_day"] = pd.to_datetime(concat_df["__date_day"])
        concat_df = concat_df.merge(
            df1[[c for c in df1.columns if c in self.features_out]].reset_index(),
            on=["__date_day", granularity_concat],
        )

        return concat_df

    def reset(self):
        self._df = None
        self._fitted_game_ids = []

    @property
    def features_out(self) -> list[str]:
        return self._features_out


class BinaryOutcomeRollingMeanTransformer(BaseLagGenerator):

    def __init__(
        self,
        features: list[str],
        window: int,
        binary_column: str,
        granularity: list[str] = None,
        prob_column: Optional[str] = None,
        min_periods: int = 1,
        add_opponent: bool = False,
        prefix: str = "rolling_mean_binary_",
    ):
        super().__init__(
            features=features,
            add_opponent=add_opponent,
            prefix=prefix,
            iterations=[],
            granularity=granularity,
        )
        self.window = window
        self.min_periods = min_periods
        self.binary_column = binary_column
        self.prob_column = prob_column
        for feature_name in self.features:
            feature1 = f"{self.prefix}{self.window}_{feature_name}_1"
            feature2 = f"{self.prefix}{self.window}_{feature_name}_0"
            self._features_out.append(f"{self.prefix}{self.window}_{feature_name}_1")
            self._features_out.append(f"{self.prefix}{self.window}_{feature_name}_0")
            self._entity_features.append(feature1)
            self._entity_features.append(feature2)

            if self.add_opponent:
                self._features_out.append(
                    f"{self.prefix}{self.window}_{feature_name}_1_opponent"
                )
                self._features_out.append(
                    f"{self.prefix}{self.window}_{feature_name}_0_opponent"
                )

        if self.prob_column:
            for feature_name in self.features:
                prob_feature = (
                    f"{self.prefix}{self.window}_{self.prob_column}_{feature_name}"
                )
                self._features_out.append(prob_feature)

        self._estimator_features_out = self._features_out.copy()

    def generate_historical(
        self, df: pd.DataFrame, column_names: ColumnNames
    ) -> pd.DataFrame:
        if df[self.binary_column].dtype in ("float64", "float32", "float16", "float"):
            df = df.assign(**{self.binary_column: df[self.binary_column].astype(int)})

        df = df.assign(is_future=0)
        self.column_names = column_names
        self.granularity = self.granularity or [self.column_names.player_id]
        validate_sorting(df=df, column_names=self.column_names)
        additional_cols_to_use = [self.binary_column] + (
            [self.prob_column] if self.prob_column else []
        )
        self._store_df(df, additional_cols_to_use=additional_cols_to_use)
        concat_df = self._generate_concat_df_with_feats(df)
        concat_df = self._add_weighted_prob(transformed_df=concat_df)
        transformed_df = self._create_transformed_df(df=df, concat_df=concat_df)
        if "is_future" in transformed_df.columns:
            transformed_df = transformed_df.drop(columns="is_future")
        return self._add_weighted_prob(transformed_df=transformed_df)

    def generate_future(self, df: pd.DataFrame) -> pd.DataFrame:
        if self._df is None:
            raise ValueError(
                "generate_historical needs to be called before generate_future"
            )
        if self.binary_column in df.columns:
            if df[self.binary_column].dtype in (
                "float64",
                "float32",
                "float16",
                "float",
            ):
                df = df.assign(
                    **{self.binary_column: df[self.binary_column].astype(int)}
                )
        df = df.assign(is_future=1)
        concat_df = self._generate_concat_df_with_feats(df=df)
        transformed_df = concat_df[
            concat_df[self.column_names.match_id].isin(
                df[self.column_names.match_id].astype("str").unique().tolist()
            )
        ]
        transformed_future = self._generate_future_feats(
            transformed_df=transformed_df,
            ori_df=df,
            known_future_features=self._get_known_future_features(),
        )
        if "is_future" in transformed_future.columns:
            transformed_future = transformed_future.drop(columns="is_future")
        return self._add_weighted_prob(transformed_df=transformed_future)

    def _get_known_future_features(self) -> list[str]:
        known_future_features = []
        if self.prob_column:
            for idx, feature_name in enumerate(self.features):
                weighted_prob_feat_name = (
                    f"{self.prefix}{self.window}_{self.prob_column}_{feature_name}"
                )
                known_future_features.append(weighted_prob_feat_name)

        return known_future_features

    def _add_weighted_prob(self, transformed_df: pd.DataFrame) -> pd.DataFrame:

        if self.prob_column:
            for idx, feature_name in enumerate(self.features):
                weighted_prob_feat_name = (
                    f"{self.prefix}{self.window}_{self.prob_column}_{feature_name}"
                )
                transformed_df[weighted_prob_feat_name] = transformed_df[
                    f"{self.prefix}{self.window}_{feature_name}_1"
                ] * transformed_df[self.prob_column] + transformed_df[
                    f"{self.prefix}{self.window}_{feature_name}_0"
                ] * (
                    1 - transformed_df[self.prob_column]
                )
        return transformed_df

    def _generate_concat_df_with_feats(self, df: pd.DataFrame) -> pd.DataFrame:

        additional_cols_to_use = [self.binary_column] + (
            [self.prob_column] if self.prob_column else []
        )
        concat_df = self._concat_df(df, additional_cols_to_use=additional_cols_to_use)
        aggregation = {
            **{f: "mean" for f in self.features},
            **{self.binary_column: "first"},
        }
        grouped = (
            concat_df.groupby(
                [
                    self.column_names.update_match_id,
                    *self.granularity,
                    self.column_names.start_date,
                    "is_future",
                ]
            )
            .agg(aggregation)
            .reset_index()
        )

        grouped = grouped.sort_values(
            by=[
                self.column_names.start_date,
                "is_future",
                self.column_names.update_match_id,
            ]
        )

        feats_added = []
        for feature in self.features:
            mask_result_1 = grouped[self.binary_column] == 1
            mask_result_0 = grouped[self.binary_column] == 0

            grouped["value_result_1"] = grouped[feature].where(mask_result_1)
            grouped["value_result_0"] = grouped[feature].where(mask_result_0)

            grouped[f"{self.prefix}{self.window}_{feature}_1"] = grouped.groupby(
                self.granularity
            )["value_result_1"].transform(
                lambda x: x.shift().rolling(window=self.window, min_periods=1).mean()
            )
            grouped[f"{self.prefix}{self.window}_{feature}_0"] = grouped.groupby(
                self.granularity
            )["value_result_0"].transform(
                lambda x: x.shift().rolling(window=self.window, min_periods=1).mean()
            )

            feats_added.append(f"{self.prefix}{self.window}_{feature}_1")
            feats_added.append(f"{self.prefix}{self.window}_{feature}_0")

        grouped["count_result_1"] = (
            grouped[grouped[self.binary_column] == 1]
            .groupby([*self.granularity])
            .cumcount()
            + 1
        )
        grouped["count_result_0"] = (
            grouped[grouped[self.binary_column] == 0]
            .groupby([*self.granularity])
            .cumcount()
            + 1
        )
        grouped[["count_result_0", "count_result_1"]] = grouped.groupby(
            self.granularity
        )[["count_result_0", "count_result_1"]].fillna(method="ffill")
        for feature in self.features:
            grouped.loc[
                grouped["count_result_1"] < self.min_periods,
                f"{self.prefix}{self.window}_{feature}_1",
            ] = np.nan
            grouped.loc[
                grouped["count_result_0"] < self.min_periods,
                f"{self.prefix}{self.window}_{feature}_0",
            ] = np.nan

<<<<<<< HEAD
        feats_added = [f for f in self.features_out if f in concat_df.columns]
        concat_df[feats_added] = concat_df.groupby(self.granularity)[feats_added].fillna(method='ffill')
        return concat_df


class RollingMeanTransformerPolars(BaseLagGeneratorPolars):

    def __init__(self,
                 features: list[str],
                 window: int,
                 granularity: Union[list[str], str] = None,
                 add_opponent: bool = False,
                 min_periods: int = 1,
                 are_estimator_features=True,
                 prefix: str = 'rolling_mean_'):

        super().__init__(features=features, add_opponent=add_opponent, iterations=[window],
                         prefix=prefix, granularity=granularity, are_estimator_features=are_estimator_features)
        self.window = window
        self.min_periods = min_periods

    def generate_historical(self, df: Union[pd.DataFrame, pl.DataFrame], column_names: ColumnNames) -> Union[
        pl.DataFrame, pd.DataFrame]:
        if isinstance(df, pd.DataFrame):
            ori_type = 'pd'
            df = pl.DataFrame(df)
        else:
            ori_type = 'pl'
        if df.unique(subset=[column_names.player_id, column_names.team_id, column_names.match_id]).shape[0] != df.shape[0]:
            raise ValueError(
                f"Duplicated rows in df. Df must be a unique combination of {column_names.player_id} and {column_names.update_match_id}")

        self.column_names = column_names
        self.granularity = self.granularity or [self.column_names.player_id]
        self._store_df(df)
        concat_df = self._generate_concat_df_with_feats(df)
        transformed_df = self._create_transformed_df(df=df, concat_df=concat_df)
        cn = self.column_names
        recasts_mapping = {}
        for c in [cn.player_id, cn.team_id, cn.match_id]:
            if transformed_df[c].dtype != df[c].dtype:
                recasts_mapping[c] = df[c].dtype
        transformed_df = transformed_df.cast(recasts_mapping)
        df = df.join(transformed_df.select(cn.player_id, cn.team_id, cn.match_id, *self.features_out), on=[cn.player_id, cn.team_id, cn.match_id], how='left')
        if ori_type == 'pd':
            return df.to_pandas()
        return df

    def generate_future(self, df: Union[pd.DataFrame, pl.DataFrame]) -> Union[pl.DataFrame, pd.DataFrame]:
        if isinstance(df, pd.DataFrame):
            ori_type = 'pd'
            df = pl.DataFrame(df)
        else:
            ori_type = 'pl'

        concat_df = self._generate_concat_df_with_feats(df=df)
        unique_match_ids = df.select(pl.col(self.column_names.match_id).cast(pl.Utf8).unique()).to_series()
        transformed_df = concat_df.filter(pl.col(self.column_names.match_id).cast(pl.Utf8).is_in(unique_match_ids))
        transformed_df = self._generate_future_feats(transformed_df=transformed_df, ori_df=df)
        cn = self.column_names
        recasts_mapping = {}
        for c in [cn.player_id, cn.team_id, cn.match_id]:
            if transformed_df[c].dtype != df[c].dtype:
                recasts_mapping[c] = df[c].dtype
        transformed_df = transformed_df.cast(recasts_mapping)
        df = df.join(transformed_df.select(cn.player_id, cn.team_id, cn.match_id, *self.features_out), on=[cn.player_id, cn.team_id, cn.match_id], how='left')
        if ori_type == 'pd':
            return df.to_pandas()
        return df

    def _generate_concat_df_with_feats(self, df: pl.DataFrame) -> pl.DataFrame:

        if self._df is None:
            raise ValueError("fit_transform needs to be called before transform")

        concat_df = self._concat_df(df)
        if self.column_names.participation_weight:
            concat_df = concat_df.with_columns([
                (concat_df[feature_name] * concat_df[self.column_names.participation_weight]).alias(feature_name)
                for feature_name in self.features
            ])

        agg_dict = [
            pl.col(feature_name).mean().alias(feature_name)
            for feature_name in self.features
        ]
        agg_dict.append(pl.col(self.column_names.start_date).first().alias(self.column_names.start_date))

        grp = concat_df.group_by(self.granularity + [self.column_names.update_match_id]).agg(agg_dict)
        grp = grp.filter(pl.col(self.column_names.start_date).is_not_null())
        grp = grp.sort([self.column_names.start_date, self.column_names.update_match_id])

        rolling_means = [
            pl.col(feature_name)
            .shift()
            .rolling_mean(window_size=self.window, min_periods=self.min_periods)
            .over(self.granularity)
            .alias(f'{self.prefix}{self.window}_{feature_name}')
            for feature_name in self.features
        ]
        grp = grp.with_columns(rolling_means)

        selection_columns = self.granularity + [self.column_names.update_match_id] + [
            f'{self.prefix}{self.window}_{feature}' for feature in self.features]
        concat_df = concat_df.join(
            grp.select(selection_columns),
            on=self.granularity + [self.column_names.update_match_id],
            how='left'
        )

        concat_df = concat_df.sort(
            [self.column_names.start_date, self.column_names.match_id, self.column_names.team_id,
             self.column_names.player_id])

        feats_added = [f for f in self.features_out if f in concat_df.columns]

        concat_df = concat_df.with_columns(
            [pl.col(f).forward_fill().over(self.granularity).alias(f) for f in feats_added]
        )
        return concat_df

    @property
    def features_out(self) -> list[str]:
        return self._features_out
=======
        concat_df = concat_df.merge(
            grouped[
                [self.column_names.update_match_id, *self.granularity, *feats_added]
            ],
            on=[self.column_names.update_match_id, *self.granularity],
            how="left",
        )

        concat_df[feats_added] = concat_df.groupby(self.granularity)[
            feats_added
        ].fillna(method="ffill")
        return concat_df
>>>>>>> f6892ab7
<|MERGE_RESOLUTION|>--- conflicted
+++ resolved
@@ -1,29 +1,13 @@
-<<<<<<< HEAD
-import time
-from dataclasses import dataclass
-from enum import Enum
-=======
->>>>>>> f6892ab7
 from typing import Optional, Union
 
 import numpy as np
 import pandas as pd
-<<<<<<< HEAD
-import polars as pl
-from player_performance_ratings.predictor import GameTeamPredictor
-
-from player_performance_ratings import ColumnNames
-from player_performance_ratings.predictor._base import BasePredictor
-from player_performance_ratings.transformers.base_transformer import BaseTransformer, BaseLagGenerator, \
-    BaseLagGeneratorPolars
-=======
 
 from player_performance_ratings import ColumnNames
 from player_performance_ratings.transformers.base_transformer import (
     BaseTransformer,
     BaseLagGenerator,
 )
->>>>>>> f6892ab7
 from player_performance_ratings.utils import validate_sorting
 
 
@@ -346,20 +330,6 @@
             output_column_name = f"{self.prefix}{self.window}_{feature_name}"
             if output_column_name in concat_df.columns:
                 raise ValueError(
-<<<<<<< HEAD
-                    f'Column {output_column_name} already exists. Choose different prefix or ensure no duplication was performed')
-
-            agg_dict = {feature_name: 'mean', self.column_names.start_date: 'first'}
-            grp = concat_df.groupby(self.granularity + [self.column_names.update_match_id]).agg(
-                agg_dict).reset_index()
-            grp = grp[grp[self.column_names.start_date].notnull()]
-            grp.sort_values(by=[self.column_names.start_date, self.column_names.update_match_id], inplace=True)
-
-            grp = grp.assign(**{
-                output_column_name: grp.groupby(self.granularity)[feature_name]
-                             .transform(lambda x: x.shift().rolling(self.window, min_periods=self.min_periods).mean())
-            })
-=======
                     f"Column {output_column_name} already exists. Choose different prefix or ensure no duplication was performed"
                 )
 
@@ -387,7 +357,6 @@
                     )
                 }
             )
->>>>>>> f6892ab7
 
             concat_df = concat_df.merge(
                 grp[
@@ -461,23 +430,10 @@
         validate_sorting(df=df, column_names=self.column_names)
         self._store_df(df)
         concat_df = self._generate_concat_df_with_feats(df)
-        transformed_df = self._create_transformed_df(df=df, concat_df=concat_df)
+        df = self._create_transformed_df(df=df, concat_df=concat_df)
 
         if self.add_count:
             for day in self.days:
-<<<<<<< HEAD
-                transformed_df = transformed_df.assign(
-                    **{f'{self.prefix}{day}_count': transformed_df[f'{self.prefix}{day}_count'].fillna(0)})
-                if self.add_opponent:
-                    transformed_df = transformed_df.assign(
-                        **{f'{self.prefix}{day}_count_opponent': transformed_df[
-                            f'{self.prefix}{day}_count_opponent'].fillna(0)})
-
-        for c in [self.column_names.player_id, self.column_names.team_id, self.column_names.match_id]:
-            transformed_df[c] = transformed_df[c].astype(df[c].dtype)
-        return df.merge(transformed_df[[self.column_names.match_id, self.column_names.team_id, self.column_names.player_id, *self.features_out]],
-                                    on=[self.column_names.match_id, self.column_names.team_id, self.column_names.player_id])
-=======
                 df = df.assign(
                     **{
                         f"{self.prefix}{day}_count": df[
@@ -496,23 +452,11 @@
         if "is_future" in df.columns:
             df = df.drop(columns="is_future")
         return df
->>>>>>> f6892ab7
 
     def generate_future(self, df: pd.DataFrame) -> pd.DataFrame:
         df = df.assign(is_future=1)
         concat_df = self._generate_concat_df_with_feats(df=df)
         transformed_df = concat_df[
-<<<<<<< HEAD
-            concat_df[self.column_names.match_id].isin(df[self.column_names.match_id].astype('str').unique().tolist())]
-        transformed_df = self._generate_future_feats(transformed_df=transformed_df, ori_df=df)
-        for c in [self.column_names.player_id, self.column_names.team_id, self.column_names.match_id]:
-            transformed_df[c] = transformed_df[c].astype(df[c].dtype)
-        return df.merge(transformed_df[
-                            [self.column_names.match_id, self.column_names.team_id, self.column_names.player_id,
-                             *self.features_out]],
-                        on=[self.column_names.match_id, self.column_names.team_id, self.column_names.player_id])
-
-=======
             concat_df[self.column_names.match_id].isin(
                 df[self.column_names.match_id].astype("str").unique().tolist()
             )
@@ -523,7 +467,6 @@
         if "is_future" in transformed_future.columns:
             transformed_future = transformed_future.drop(columns="is_future")
         return transformed_future
->>>>>>> f6892ab7
 
     def _generate_concat_df_with_feats(self, df: pd.DataFrame) -> pd.DataFrame:
         if self._df is None:
@@ -858,9 +801,17 @@
                 f"{self.prefix}{self.window}_{feature}_0",
             ] = np.nan
 
-<<<<<<< HEAD
-        feats_added = [f for f in self.features_out if f in concat_df.columns]
-        concat_df[feats_added] = concat_df.groupby(self.granularity)[feats_added].fillna(method='ffill')
+        concat_df = concat_df.merge(
+            grouped[
+                [self.column_names.update_match_id, *self.granularity, *feats_added]
+            ],
+            on=[self.column_names.update_match_id, *self.granularity],
+            how="left",
+        )
+
+        concat_df[feats_added] = concat_df.groupby(self.granularity)[
+            feats_added
+        ].fillna(method="ffill")
         return concat_df
 
 
@@ -982,18 +933,4 @@
 
     @property
     def features_out(self) -> list[str]:
-        return self._features_out
-=======
-        concat_df = concat_df.merge(
-            grouped[
-                [self.column_names.update_match_id, *self.granularity, *feats_added]
-            ],
-            on=[self.column_names.update_match_id, *self.granularity],
-            how="left",
-        )
-
-        concat_df[feats_added] = concat_df.groupby(self.granularity)[
-            feats_added
-        ].fillna(method="ffill")
-        return concat_df
->>>>>>> f6892ab7
+        return self._features_out