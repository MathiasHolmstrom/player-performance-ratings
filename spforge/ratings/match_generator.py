--- conflicted
+++ resolved
@@ -27,20 +27,11 @@
 
 @nw.narwhalify
 def convert_df_to_matches(
-<<<<<<< HEAD
-        df: FrameT,
-        column_names: ColumnNames,
-        performance_column_name: str,
-        league_identifier: Optional[LeagueIdentifier] = LeagueIdentifier(),
-        max_value_allowed: float = 1.05,
-        min_value_allowed: float = -0.05,
-=======
     df: FrameT,
     column_names: ColumnNames,
     performance_column_name: str,
     separate_player_by_position: bool = False,
     league_identifier: Optional[LeagueIdentifier] = LeagueIdentifier(),
->>>>>>> b30a898b
 ) -> list[Match]:
     """
     Converts a dataframe to a list of matches.
@@ -63,22 +54,13 @@
     """
 
     if (
-            column_names.participation_weight is None
-            and column_names.projected_participation_weight is not None
+        column_names.participation_weight is None
+        and column_names.projected_participation_weight is not None
     ):
         raise ValueError(
             "projected_participation_weight column passed but not participation_weight column"
         )
     if performance_column_name in df.columns:
-<<<<<<< HEAD
-        if (
-                max(df[performance_column_name]) > max_value_allowed
-                or min(df[performance_column_name]) < min_value_allowed
-        ):
-            raise ValueError("performance column must be between 0 and 1")
-
-=======
->>>>>>> b30a898b
         mean_performance = df[performance_column_name].mean()
 
         if abs(mean_performance - 0.5) > 0.05:
@@ -158,15 +140,15 @@
         league_in_df = True
 
     if (
-            col_names.projected_participation_weight
-            and col_names.projected_participation_weight not in df.columns
+        col_names.projected_participation_weight
+        and col_names.projected_participation_weight not in df.columns
     ):
         raise ValueError(
             "projected_participation_weight column passed but not in dataframe."
         )
     if (
-            col_names.team_players_playing_time
-            and col_names.team_players_playing_time in df.columns
+        col_names.team_players_playing_time
+        and col_names.team_players_playing_time in df.columns
     ):
 
         is_team_players_playing_time = True
@@ -174,8 +156,8 @@
         is_team_players_playing_time = False
 
     if (
-            col_names.opponent_players_playing_time
-            and col_names.opponent_players_playing_time in df.columns
+        col_names.opponent_players_playing_time
+        and col_names.opponent_players_playing_time in df.columns
     ):
 
         is_opponent_players_playing_time = True
@@ -230,10 +212,10 @@
         team_id = row[col_names.team_id]
         update_team_id = row[col_names.parent_team_id]
         if (
-                team_id != prev_team_id
-                and prev_team_id != None
-                or prev_match_id != match_id
-                and prev_match_id != None
+            team_id != prev_team_id
+            and prev_team_id != None
+            or prev_match_id != match_id
+            and prev_match_id != None
         ):
             match_team = _create_match_team(
                 team_league_counts=team_league_counts,
@@ -265,7 +247,8 @@
 
         if col_names.position is not None:
             position = row[col_names.position]
-
+            if separate_player_by_position:
+                player_id = f"{player_id}_{position}"
 
         else:
             position = None
@@ -305,8 +288,8 @@
             opponent_players_playing_time = {}
 
         if (
-                col_names.projected_participation_weight
-                and col_names.projected_participation_weight in row
+            col_names.projected_participation_weight
+            and col_names.projected_participation_weight in row
         ):
             projected_participation_weight = row[
                 col_names.projected_participation_weight
@@ -370,10 +353,10 @@
 
 
 def _create_match(
-        league_in_df,
-        row: dict[str, Any],
-        match_teams: list[MatchTeam],
-        column_names: ColumnNames,
+    league_in_df,
+    row: dict[str, Any],
+    match_teams: list[MatchTeam],
+    column_names: ColumnNames,
 ) -> Match:
     match_id = row[column_names.match_id]
     if league_in_df:
@@ -391,10 +374,10 @@
 
 
 def _create_match_team(
-        team_league_counts: dict,
-        team_id: str,
-        update_team_id: str,
-        match_team_players: list[MatchPlayer],
+    team_league_counts: dict,
+    team_id: str,
+    update_team_id: str,
+    match_team_players: list[MatchPlayer],
 ) -> MatchTeam:
     if team_league_counts:
         team_league = max(
